--- conflicted
+++ resolved
@@ -50,6 +50,9 @@
       '@types/fs-extra':
         specifier: ^11.0.4
         version: 11.0.4
+      '@types/sharp':
+        specifier: ^0.32.0
+        version: 0.32.0
       axios:
         specifier: ^1.9.0
         version: 1.9.0
@@ -141,12 +144,18 @@
       '@nestjs/testing':
         specifier: ^10.0.0
         version: 10.4.15(@nestjs/common@10.4.15(class-transformer@0.5.1)(class-validator@0.14.1)(reflect-metadata@0.2.2)(rxjs@7.8.2))(@nestjs/core@10.4.15)(@nestjs/platform-express@10.4.15)
+      '@types/axios':
+        specifier: ^0.14.4
+        version: 0.14.4
       '@types/bcrypt':
         specifier: ^5.0.2
         version: 5.0.2
       '@types/cookie-parser':
         specifier: ^1.4.8
         version: 1.4.8(@types/express@5.0.1)
+      '@types/cron':
+        specifier: ^2.4.3
+        version: 2.4.3
       '@types/express':
         specifier: ^5.0.0
         version: 5.0.1
@@ -156,6 +165,12 @@
       '@types/json2csv':
         specifier: ^5.0.7
         version: 5.0.7
+      '@types/minio':
+        specifier: ^7.1.1
+        version: 7.1.1
+      '@types/moment':
+        specifier: ^2.13.0
+        version: 2.13.0
       '@types/multer':
         specifier: ^1.4.12
         version: 1.4.12
@@ -1444,6 +1459,10 @@
   '@types/cors@2.8.19':
     resolution: {integrity: sha512-mFNylyeyqN93lfe/9CSxOGREz8cpzAhH+E93xJ4xWQf62V8sQ/24reV2nyzUWM6H6Xji+GGHpkbLe7pVoUEskg==}
 
+  '@types/cron@2.4.3':
+    resolution: {integrity: sha512-ViRBkoZD9Rk0hGeMdd2GHGaOaZuH9mDmwsE5/Zo53Ftwcvh7h9VJc8lIt2wdgEwS4EW5lbtTX6vlE0idCLPOyA==}
+    deprecated: This is a stub types definition. cron provides its own type definitions, so you do not need this installed.
+
   '@types/eslint-scope@3.7.7':
     resolution: {integrity: sha512-MzMFlSLBqNF2gcHWO0G1vP/YQyfvrxZ0bF+u7mzUdZ1/xK4A4sru+nraZz5i3iEIk1l1uyicaDVTB4QbbEkAYg==}
 
@@ -1519,15 +1538,20 @@
   '@types/mime@1.3.5':
     resolution: {integrity: sha512-/pyBZWSLD2n0dcHE3hq8s8ZvcETHtEuF+3E7XVt0Ig2nvsVQXdghHVcEkIWjy9A0wKfTn97a/PSDYohKIlnP/w==}
 
+  '@types/minio@7.1.1':
+    resolution: {integrity: sha512-B7OWB7JwIxVBxypiS3gA96gaK4yo2UknGdqmuQsTccZZ/ABiQ2F3fTe9lZIXL6ZuN23l+mWIC3J4CefKNyWjxA==}
+    deprecated: This is a stub types definition. minio provides its own type definitions, so you do not need this installed.
+
+  '@types/moment@2.13.0':
+    resolution: {integrity: sha512-DyuyYGpV6r+4Z1bUznLi/Y7HpGn4iQ4IVcGn8zrr1P4KotKLdH0sbK1TFR6RGyX6B+G8u83wCzL+bpawKU/hdQ==}
+    deprecated: This is a stub types definition for Moment (https://github.com/moment/moment). Moment provides its own type definitions, so you don't need @types/moment installed!
+
   '@types/multer@1.4.12':
     resolution: {integrity: sha512-pQ2hoqvXiJt2FP9WQVLPRO+AmiIm/ZYkavPlIQnx282u4ZrVdztx0pkh3jjpQt0Kz+YI0YhSG264y08UJKoUQg==}
 
-<<<<<<< HEAD
   '@types/node-fetch@2.6.13':
     resolution: {integrity: sha512-QGpRVpzSaUs30JBSGPjOg4Uveu384erbHBoT1zeONvyCfwQxIkUshLAOqN/k9EjGviPRmWTTe6aH2qySWKTVSw==}
 
-=======
->>>>>>> c89db3f0
   '@types/node@14.18.63':
     resolution: {integrity: sha512-fAtCfv4jJg+ExtXhvCkCqUKZ+4ok/JQk01qDKhL5BDDoS3AxKXhV5/MAVUZyQnSEd2GT92fkgZl0pz0Q0AzcIQ==}
 
@@ -1560,6 +1584,10 @@
 
   '@types/serve-static@1.15.7':
     resolution: {integrity: sha512-W8Ym+h8nhuRwaKPaDw34QUkwsGi6Rc4yYqvKFo5rm2FUEhCFbzVWrxXUxuKK8TASjWsysJY0nsmNCGhCOIsrOw==}
+
+  '@types/sharp@0.32.0':
+    resolution: {integrity: sha512-OOi3kL+FZDnPhVzsfD37J88FNeZh6gQsGcLc95NbeURRGvmSjeXiDcyWzF2o3yh/gQAUn2uhh/e+CPCa5nwAxw==}
+    deprecated: This is a stub types definition. sharp provides its own type definitions, so you do not need this installed.
 
   '@types/stack-utils@2.0.3':
     resolution: {integrity: sha512-9aEbYZ3TbYMznPdcdr3SmIrLXwC/AKZXQeCf9Pgao5CKb8CyHuEX5jzWPTkvregvhRJHcpRO6BFoGW9ycaOkYw==}
@@ -6287,6 +6315,12 @@
 
   '@tsconfig/node16@1.0.4': {}
 
+  '@types/axios@0.14.4':
+    dependencies:
+      axios: 1.9.0
+    transitivePeerDependencies:
+      - debug
+
   '@types/babel__core@7.20.5':
     dependencies:
       '@babel/parser': 7.27.0
@@ -6331,6 +6365,10 @@
     dependencies:
       '@types/node': 20.17.30
 
+  '@types/cron@2.4.3':
+    dependencies:
+      cron: 4.3.0
+
   '@types/eslint-scope@3.7.7':
     dependencies:
       '@types/eslint': 9.6.1
@@ -6424,18 +6462,23 @@
 
   '@types/mime@1.3.5': {}
 
+  '@types/minio@7.1.1':
+    dependencies:
+      minio: 8.0.5
+
+  '@types/moment@2.13.0':
+    dependencies:
+      moment: 2.30.1
+
   '@types/multer@1.4.12':
     dependencies:
       '@types/express': 5.0.1
 
-<<<<<<< HEAD
   '@types/node-fetch@2.6.13':
     dependencies:
       '@types/node': 20.17.30
       form-data: 4.0.4
 
-=======
->>>>>>> c89db3f0
   '@types/node@14.18.63': {}
 
   '@types/node@16.9.1': {}
@@ -6478,6 +6521,10 @@
       '@types/http-errors': 2.0.4
       '@types/node': 20.17.30
       '@types/send': 0.17.4
+
+  '@types/sharp@0.32.0':
+    dependencies:
+      sharp: 0.34.2
 
   '@types/stack-utils@2.0.3': {}
 
